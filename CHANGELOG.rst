^^^^^^^^^^^^^^^^^^^^^^^^^^^^^^^
Changelog for package flexible_navigation
^^^^^^^^^^^^^^^^^^^^^^^^^^^^^^^
<<<<<<< HEAD
0.2.1 Notice of move to https://github.com/FlexBE/flexible_navigation
---------------------
=======
0.3.2 (2022-08-02)
Humble release
  * renamed flex_nav_recoveries to more general flex_nav_behaviors to allow standalone BT use
  * identify proxy subscribers by process instance id
  * handle created/destroy Bond and nodeOptions
  * PurePursuit not working due to https://github.com/ros2/geometry2/issues/110
    * Modified to use common transform handling with custom exception messages
  * Tested under Ubuntu 22.04 and ROS 2 Humble
---------------------
0.3.1
Fix state tests
Add get_path_by_name state and server
Add set_pose_state
Modify states and nodes to publish cmd_vel as Twist and cmd_vel_stamped as TwistStamped
  * May choose either or both, but defaults to Twist
Tested under ROS 2 Foxy
---------------------
0.3.0 Update for conversion to ROS2 Foxy
Currently, able to execute all flex_nav_controllers and flex_nav_planners nodes.
However, there are issues with Pure Pursuit due to TF2 issue #110.
https://github.com/ros2/geometry2/issues/110
This issue prevents the transforming of Point and PointStamped messages to different frames
such as the robot pose obtained from the odom frame not being transformed to the map frame.
Once, the issue is resolved and tf2_geometry_msgs Python version is released
then the Pure Pursuit nodes and states will be fully converted and executable.
^^^^^^^^^^^^^^^^^^^^^^^^^^^^^^^
>>>>>>> 5a315487
0.2.0 Update for the latest Melodic updates
---------------------
0.1.1 Update for the latest Kinetic updates
---------------------
0.1.0 Modify for FlexBE App setup
---------------------
0.0.1 Initial release<|MERGE_RESOLUTION|>--- conflicted
+++ resolved
@@ -1,10 +1,6 @@
 ^^^^^^^^^^^^^^^^^^^^^^^^^^^^^^^
 Changelog for package flexible_navigation
 ^^^^^^^^^^^^^^^^^^^^^^^^^^^^^^^
-<<<<<<< HEAD
-0.2.1 Notice of move to https://github.com/FlexBE/flexible_navigation
----------------------
-=======
 0.3.2 (2022-08-02)
 Humble release
   * renamed flex_nav_recoveries to more general flex_nav_behaviors to allow standalone BT use
@@ -31,7 +27,6 @@
 Once, the issue is resolved and tf2_geometry_msgs Python version is released
 then the Pure Pursuit nodes and states will be fully converted and executable.
 ^^^^^^^^^^^^^^^^^^^^^^^^^^^^^^^
->>>>>>> 5a315487
 0.2.0 Update for the latest Melodic updates
 ---------------------
 0.1.1 Update for the latest Kinetic updates
